<?php

namespace ChrisWhite\B2;

use ChrisWhite\B2\Exceptions\NotFoundException;
use ChrisWhite\B2\Exceptions\ValidationException;
use ChrisWhite\B2\Http\Client as HttpClient;

class Client
{
    protected $accountId;
    protected $applicationKey;

    protected $authToken;
    protected $apiUrl;
    protected $downloadUrl;
    protected $recommendedPartSize;

    protected $client;

    /**
     * Lower limit for using large files upload support. More information:
     * https://www.backblaze.com/b2/docs/large_files.html. Default: 3 GB
     * Files larger than this value will be uploaded in multiple parts.
     *
     * @var int
     */
    protected $largeFileLimit = 3000000000;

    /**
     * Client constructor. Accepts the account ID, application key and an optional array of options.
     *
     * @param $accountId
     * @param $applicationKey
     * @param array $options
     */
    public function __construct($accountId, $applicationKey, array $options = [])
    {
        $this->accountId      = $accountId;
        $this->applicationKey = $applicationKey;

        if (isset($options['client'])) {
            $this->client = $options['client'];
        } else {
            $this->client = new HttpClient(['exceptions' => false]);
        }

        $this->authorizeAccount();
    }

    /**
     * Create a bucket with the given name and type.
     *
     * @param array $options
     * @return Bucket
     * @throws ValidationException
     */
    public function createBucket(array $options)
    {
        if (!in_array($options['BucketType'], [Bucket::TYPE_PUBLIC, Bucket::TYPE_PRIVATE])) {
            throw new ValidationException(
                sprintf('Bucket type must be %s or %s', Bucket::TYPE_PRIVATE, Bucket::TYPE_PUBLIC)
            );
        }

        $response = $this->client->request('POST', $this->apiUrl . '/b2_create_bucket', [
            'headers' => [
                'Authorization' => $this->authToken,
            ],
            'json'    => [
                'accountId'  => $this->accountId,
                'bucketName' => $options['BucketName'],
                'bucketType' => $options['BucketType'],
            ],
        ]);

        return new Bucket($response['bucketId'], $response['bucketName'], $response['bucketType']);
    }

    /**
     * Updates the type attribute of a bucket by the given ID.
     *
     * @param array $options
     * @return Bucket
     * @throws ValidationException
     */
    public function updateBucket(array $options)
    {
        if (!in_array($options['BucketType'], [Bucket::TYPE_PUBLIC, Bucket::TYPE_PRIVATE])) {
            throw new ValidationException(
                sprintf('Bucket type must be %s or %s', Bucket::TYPE_PRIVATE, Bucket::TYPE_PUBLIC)
            );
        }

        if (!isset($options['BucketId']) && isset($options['BucketName'])) {
            $options['BucketId'] = $this->getBucketIdFromName($options['BucketName']);
        }

        $response = $this->client->request('POST', $this->apiUrl . '/b2_update_bucket', [
            'headers' => [
                'Authorization' => $this->authToken,
            ],
            'json'    => [
                'accountId'  => $this->accountId,
                'bucketId'   => $options['BucketId'],
                'bucketType' => $options['BucketType'],
            ],
        ]);

        return new Bucket($response['bucketId'], $response['bucketName'], $response['bucketType']);
    }

    /**
     * Returns a list of bucket objects representing the buckets on the account.
     *
     * @return array
     */
    public function listBuckets()
    {
        $buckets = [];

        $response = $this->client->request('POST', $this->apiUrl . '/b2_list_buckets', [
            'headers' => [
                'Authorization' => $this->authToken,
            ],
            'json'    => [
                'accountId' => $this->accountId,
            ],
        ]);

        foreach ($response['buckets'] as $bucket) {
            $buckets[] = new Bucket($bucket['bucketId'], $bucket['bucketName'], $bucket['bucketType']);
        }

        return $buckets;
    }

    /**
     * Deletes the bucket identified by its ID.
     *
     * @param array $options
     * @return bool
     */
    public function deleteBucket(array $options)
    {
        if (!isset($options['BucketId']) && isset($options['BucketName'])) {
            $options['BucketId'] = $this->getBucketIdFromName($options['BucketName']);
        }

        $this->client->request('POST', $this->apiUrl . '/b2_delete_bucket', [
            'headers' => [
                'Authorization' => $this->authToken,
            ],
            'json'    => [
                'accountId' => $this->accountId,
                'bucketId'  => $options['BucketId'],
            ],
        ]);

        return true;
    }

    /**
     * Uploads a file to a bucket and returns a File object.
     *
     * @param array $options
     * @return File
     */
    public function upload(array $options)
    {
        // Clean the path if it starts with /.
        if (substr($options['FileName'], 0, 1) === '/') {
            $options['FileName'] = ltrim($options['FileName'], '/');
        }

        if (!isset($options['BucketId']) && isset($options['BucketName'])) {
            $options['BucketId'] = $this->getBucketIdFromName($options['BucketName']);
        }

<<<<<<< HEAD
        // Retrieve the URL that we should be uploading to.
        $response = $this->client->request('POST', $this->apiUrl . '/b2_get_upload_url', [
            'headers' => [
                'Authorization' => $this->authToken,
            ],
            'json'    => [
                'bucketId' => $options['BucketId'],
            ],
        ]);

        $uploadEndpoint  = $response['uploadUrl'];
        $uploadAuthToken = $response['authorizationToken'];

        if (is_resource($options['Body'])) {
            // We need to calculate the file's hash incrementally from the stream.
            $context = hash_init('sha1');
            hash_update_stream($context, $options['Body']);
            $hash = hash_final($context);

            // Similarly, we have to use fstat to get the size of the stream.
            $size = fstat($options['Body'])['size'];

            // Rewind the stream before passing it to the HTTP client.
            rewind($options['Body']);
        } else {
            // We've been given a simple string body, it's super simple to calculate the hash and size.
            $hash = sha1($options['Body']);
            $size = mb_strlen($options['Body']);
        }

=======
>>>>>>> 5b093286
        if (!isset($options['FileLastModified'])) {
            $options['FileLastModified'] = round(microtime(true) * 1000);
        }

        if (!isset($options['FileContentType'])) {
            $options['FileContentType'] = 'b2/x-auto';
        }

<<<<<<< HEAD
        $response = $this->client->request('POST', $uploadEndpoint, [
            'headers' => [
                'Authorization'                      => $uploadAuthToken,
                'Content-Type'                       => $options['FileContentType'],
                'Content-Length'                     => $size,
                'X-Bz-File-Name'                     => $options['FileName'],
                'X-Bz-Content-Sha1'                  => $hash,
                'X-Bz-Info-src_last_modified_millis' => $options['FileLastModified'],
            ],
            'body'    => $options['Body'],
        ]);
=======
        list ($options['hash'], $options['size']) = $this->getFileHashAndSize($options['Body']);
>>>>>>> 5b093286

        if ($options['size'] < $this->largeFileLimit || $options['size'] < $this->recommendedPartSize) {
            return $this->uploadStandardFile($options);
        } else {
            return $this->uploadLargeFile($options);
        }
    }

    /**
     * Download a file from a B2 bucket.
     *
     * @param array $options
     * @return bool|mixed|string
     */
    public function download(array $options)
    {
        $requestUrl     = null;
        $requestOptions = [
            'headers' => [
                'Authorization' => $this->authToken,
            ],
            'sink'    => isset($options['SaveAs']) ? $options['SaveAs'] : null,
        ];

        if (isset($options['FileId'])) {
            $requestOptions['query'] = ['fileId' => $options['FileId']];
            $requestUrl              = $this->downloadUrl . '/b2api/v1/b2_download_file_by_id';
        } else {
            if (!isset($options['BucketName']) && isset($options['BucketId'])) {
                $options['BucketName'] = $this->getBucketNameFromId($options['BucketId']);
            }

            $requestUrl = sprintf('%s/file/%s/%s', $this->downloadUrl, $options['BucketName'], $options['FileName']);
        }

        if (isset($options['stream'])) {
            $requestOptions['stream'] = $options['stream'];
            $response                 = $this->client->request('GET', $requestUrl, $requestOptions, false, false);
        } else {
            $response = $this->client->request('GET', $requestUrl, $requestOptions, false);
        }

        return isset($options['SaveAs']) ? true : $response;
    }

    /**
     * Retrieve a collection of File objects representing the files stored inside a bucket.
     *
     * @param array $options
     * @return array
     */
    public function listFiles(array $options)
    {
        // if FileName is set, we only attempt to retrieve information about that single file.
        $fileName = !empty($options['FileName']) ? $options['FileName'] : null;

        $nextFileName = null;
        $maxFileCount = 1000;
        $files        = [];

        if (!isset($options['BucketId']) && isset($options['BucketName'])) {
            $options['BucketId'] = $this->getBucketIdFromName($options['BucketName']);
        }

        if ($fileName) {
            $nextFileName = $fileName;
            $maxFileCount = 1;
        }

        // B2 returns, at most, 1000 files per "page". Loop through the pages and compile an array of File objects.
        while (true) {
            $response = $this->client->request('POST', $this->apiUrl . '/b2_list_file_names', [
                'headers' => [
                    'Authorization' => $this->authToken,
                ],
                'json'    => [
                    'bucketId'      => $options['BucketId'],
                    'startFileName' => $nextFileName,
                    'maxFileCount'  => $maxFileCount,
                ],
            ]);

            foreach ($response['files'] as $file) {
                // if we have a file name set, only retrieve information if the file name matches
                if (!$fileName || ($fileName === $file['fileName'])) {
                    $files[] = new File($file['fileId'], $file['fileName'], null, $file['size']);
                }
            }

            if ($fileName || $response['nextFileName'] === null) {
                // We've got all the files - break out of loop.
                break;
            }

            $nextFileName = $response['nextFileName'];
        }

        return $files;
    }

    /**
     * Test whether a file exists in B2 for the given bucket.
     *
     * @param array $options
     * @return boolean
     */
    public function fileExists(array $options)
    {
        $files = $this->listFiles($options);

        return !empty($files);
    }

    /**
     * Returns a single File object representing a file stored on B2.
     *
     * @param array $options
     * @throws NotFoundException If no file id was provided and BucketName + FileName does not resolve to a file, a NotFoundException is thrown.
     * @return File
     */
    public function getFile(array $options)
    {
        if (!isset($options['FileId']) && isset($options['BucketName']) && isset($options['FileName'])) {
            $options['FileId'] = $this->getFileIdFromBucketAndFileName($options['BucketName'], $options['FileName']);

            if (!$options['FileId']) {
                throw new NotFoundException();
            }
        }

        $response = $this->client->request('POST', $this->apiUrl . '/b2_get_file_info', [
            'headers' => [
                'Authorization' => $this->authToken,
            ],
            'json'    => [
                'fileId' => $options['FileId'],
            ],
        ]);

        return new File(
            $response['fileId'],
            $response['fileName'],
            $response['contentSha1'],
            $response['contentLength'],
            $response['contentType'],
            $response['fileInfo'],
            $response['bucketId'],
            $response['action'],
            $response['uploadTimestamp']
        );
    }

    /**
     * Deletes the file identified by ID from Backblaze B2.
     *
     * @param array $options
     * @return bool
     */
    public function deleteFile(array $options)
    {
        if (!isset($options['FileName'])) {
            $file = $this->getFile($options);

            $options['FileName'] = $file->getName();
        }

        if (!isset($options['FileId']) && isset($options['BucketName']) && isset($options['FileName'])) {
            $file = $this->getFile($options);

            $options['FileId'] = $file->getId();
        }

        $this->client->request('POST', $this->apiUrl . '/b2_delete_file_version', [
            'headers' => [
                'Authorization' => $this->authToken,
            ],
            'json'    => [
                'fileName' => $options['FileName'],
                'fileId'   => $options['FileId'],
            ],
        ]);

        return true;
    }


    /**
     * Authorize the B2 account in order to get an auth token and API/download URLs.
     *
     * @throws \Exception
     */
    protected function authorizeAccount()
    {
        $response = $this->client->request('GET', 'https://api.backblazeb2.com/b2api/v1/b2_authorize_account', [
            'auth' => [$this->accountId, $this->applicationKey],
        ]);

        $this->authToken   = $response['authorizationToken'];
        $this->apiUrl      = $response['apiUrl'] . '/b2api/v1';
        $this->downloadUrl = $response['downloadUrl'];
        $this->recommendedPartSize = $response['recommendedPartSize'];
    }

    /**
     * Maps the provided bucket name to the appropriate bucket ID.
     *
     * @param $name
     * @return null
     */
    protected function getBucketIdFromName($name)
    {
        $buckets = $this->listBuckets();

        foreach ($buckets as $bucket) {
            if ($bucket->getName() === $name) {
                return $bucket->getId();
            }
        }

        return null;
    }

    /**
     * Maps the provided bucket ID to the appropriate bucket name.
     *
     * @param $id
     * @return null
     */
    protected function getBucketNameFromId($id)
    {
        $buckets = $this->listBuckets();

        foreach ($buckets as $bucket) {
            if ($bucket->getId() === $id) {
                return $bucket->getName();
            }
        }

        return null;
    }

    protected function getFileIdFromBucketAndFileName($bucketName, $fileName)
    {
        $files = $this->listFiles([
            'BucketName' => $bucketName,
            'FileName'   => $fileName,
        ]);

        foreach ($files as $file) {
            if ($file->getName() === $fileName) {
                return $file->getId();
            }
        }

        return null;
    }


    /**
     * Calculate hash and size of file/stream. If $offset and $partSize is given return
     * hash and size of this chunk
     *
     * @param $content
     * @param int $offset
     * @param null $partSize
     * @return array
     */
    protected function getFileHashAndSize($data, $offset = 0, $partSize = null)
    {
        if (!$partSize) {
            if (is_resource($data)) {
                // We need to calculate the file's hash incrementally from the stream.
                $context = hash_init('sha1');
                hash_update_stream($context, $data);
                $hash = hash_final($context);
                // Similarly, we have to use fstat to get the size of the stream.
                $size = fstat($data)['size'];
                // Rewind the stream before passing it to the HTTP client.
                rewind($data);
            } else {
                // We've been given a simple string body, it's super simple to calculate the hash and size.
                $hash = sha1($data);
                $size = mb_strlen($data, '8bit');
            }
        } else {
            $dataPart = $this->getPartOfFile($data, $offset, $partSize);
            $hash = sha1($dataPart);
            $size = mb_strlen($dataPart, '8bit');
        }

        return array($hash, $size);
    }

    /**
     * Return selected part of file
     *
     * @param $data
     * @param $offset
     * @param $partSize
     * @return bool|string
     */
    protected function getPartOfFile($data, $offset, $partSize)
    {
        // Get size and hash of one data chunk
        if (is_resource($data)) {
            // Get data chunk
            fseek($data, $offset);
            $dataPart = fread($data, $partSize);
            // Rewind the stream before passing it to the HTTP client.
            rewind($data);
        } else {
            $dataPart = substr($data, $offset, $partSize);
        }
        return $dataPart;
    }

    /**
     * Upload single file (smaller than 3 GB)
     *
     * @param array $options
     * @return File
     */
    protected function uploadStandardFile($options = array())
    {
        // Retrieve the URL that we should be uploading to.
        $response = $this->client->request('POST', $this->apiUrl.'/b2_get_upload_url', [
            'headers' => [
                'Authorization' => $this->authToken
            ],
            'json' => [
                'bucketId' => $options['BucketId']
            ]
        ]);

        $uploadEndpoint = $response['uploadUrl'];
        $uploadAuthToken = $response['authorizationToken'];

        $response = $this->client->request('POST', $uploadEndpoint, [
            'headers' => [
                'Authorization' => $uploadAuthToken,
                'Content-Type' => $options['FileContentType'],
                'Content-Length' => $options['size'],
                'X-Bz-File-Name' => $options['FileName'],
                'X-Bz-Content-Sha1' => $options['hash'],
                'X-Bz-Info-src_last_modified_millis' => $options['FileLastModified']
            ],
            'body' => $options['Body']
        ]);

        return new File(
            $response['fileId'],
            $response['fileName'],
            $response['contentSha1'],
            $response['contentLength'],
            $response['contentType'],
            $response['fileInfo']
        );
    }

    /**
     * Upload large file. Large files will be uploaded in chunks of recommendedPartSize bytes (usually 100MB each)
     *
     * @param array $options
     * @return File
     */
    protected function uploadLargeFile($options)
    {
        // Prepare for uploading the parts of a large file.
        $response = $this->client->request('POST', $this->apiUrl.'/b2_start_large_file', [
            'headers' => [
                'Authorization' => $this->authToken
            ],
            'json' => [
                'bucketId' => $options['BucketId'],
                'fileName' => $options['FileName'],
                'contentType' => $options['FileContentType'],
                /**
                'fileInfo' => [
                    'src_last_modified_millis' => $options['FileLastModified'],
                    'large_file_sha1' => $options['hash']
                ]
                 **/
            ]
        ]);
        $fileId = $response['fileId'];

        $partsCount = ceil($options['size'] / $this->recommendedPartSize);

        $hashParts = [];
        for($i = 1; $i <= $partsCount; $i++) {
            $bytesSent = ($i-1)*$this->recommendedPartSize;
            $bytesLeft = $options['size']-$bytesSent;
            $partSize = ($bytesLeft > $this->recommendedPartSize) ? $this->recommendedPartSize : $bytesLeft;

            // Retrieve the URL that we should be uploading to.
            $response = $this->client->request('POST', $this->apiUrl . '/b2_get_upload_part_url', [
                'headers' => [
                    'Authorization' => $this->authToken
                ],
                'json' => [
                    'fileId' => $fileId,
                ]
            ]);

            $uploadEndpoint = $response['uploadUrl'];
            $uploadAuthToken = $response['authorizationToken'];

            list ($hash, $size) = $this->getFileHashAndSize($options['Body'], $bytesSent, $partSize);
            $hashParts[] = $hash;

            $response = $this->client->request('POST', $uploadEndpoint, [
                'headers' => [
                    'Authorization' => $uploadAuthToken,
                    'X-Bz-Part-Number' => $i,
                    'Content-Length' => $size,
                    'X-Bz-Content-Sha1' => $hash,
                ],
                'body' => $this->getPartOfFile($options['Body'], $bytesSent, $partSize)
            ]);
        }

        // Finish upload of large file
        $response = $this->client->request('POST', $this->apiUrl.'/b2_finish_large_file', [
            'headers' => [
                'Authorization' => $this->authToken
            ],
            'json' => [
                'fileId' => $fileId,
                'partSha1Array' => $hashParts
            ]
        ]);
        return new File(
            $response['fileId'],
            $response['fileName'],
            $response['contentSha1'],
            $response['contentLength'],
            $response['contentType'],
            $response['fileInfo']
        );
    }
}<|MERGE_RESOLUTION|>--- conflicted
+++ resolved
@@ -177,39 +177,6 @@
             $options['BucketId'] = $this->getBucketIdFromName($options['BucketName']);
         }
 
-<<<<<<< HEAD
-        // Retrieve the URL that we should be uploading to.
-        $response = $this->client->request('POST', $this->apiUrl . '/b2_get_upload_url', [
-            'headers' => [
-                'Authorization' => $this->authToken,
-            ],
-            'json'    => [
-                'bucketId' => $options['BucketId'],
-            ],
-        ]);
-
-        $uploadEndpoint  = $response['uploadUrl'];
-        $uploadAuthToken = $response['authorizationToken'];
-
-        if (is_resource($options['Body'])) {
-            // We need to calculate the file's hash incrementally from the stream.
-            $context = hash_init('sha1');
-            hash_update_stream($context, $options['Body']);
-            $hash = hash_final($context);
-
-            // Similarly, we have to use fstat to get the size of the stream.
-            $size = fstat($options['Body'])['size'];
-
-            // Rewind the stream before passing it to the HTTP client.
-            rewind($options['Body']);
-        } else {
-            // We've been given a simple string body, it's super simple to calculate the hash and size.
-            $hash = sha1($options['Body']);
-            $size = mb_strlen($options['Body']);
-        }
-
-=======
->>>>>>> 5b093286
         if (!isset($options['FileLastModified'])) {
             $options['FileLastModified'] = round(microtime(true) * 1000);
         }
@@ -218,21 +185,7 @@
             $options['FileContentType'] = 'b2/x-auto';
         }
 
-<<<<<<< HEAD
-        $response = $this->client->request('POST', $uploadEndpoint, [
-            'headers' => [
-                'Authorization'                      => $uploadAuthToken,
-                'Content-Type'                       => $options['FileContentType'],
-                'Content-Length'                     => $size,
-                'X-Bz-File-Name'                     => $options['FileName'],
-                'X-Bz-Content-Sha1'                  => $hash,
-                'X-Bz-Info-src_last_modified_millis' => $options['FileLastModified'],
-            ],
-            'body'    => $options['Body'],
-        ]);
-=======
-        list ($options['hash'], $options['size']) = $this->getFileHashAndSize($options['Body']);
->>>>>>> 5b093286
+        list($options['hash'], $options['size']) = $this->getFileHashAndSize($options['Body']);
 
         if ($options['size'] < $this->largeFileLimit || $options['size'] < $this->recommendedPartSize) {
             return $this->uploadStandardFile($options);
@@ -418,7 +371,6 @@
         return true;
     }
 
-
     /**
      * Authorize the B2 account in order to get an auth token and API/download URLs.
      *
@@ -430,9 +382,9 @@
             'auth' => [$this->accountId, $this->applicationKey],
         ]);
 
-        $this->authToken   = $response['authorizationToken'];
-        $this->apiUrl      = $response['apiUrl'] . '/b2api/v1';
-        $this->downloadUrl = $response['downloadUrl'];
+        $this->authToken           = $response['authorizationToken'];
+        $this->apiUrl              = $response['apiUrl'] . '/b2api/v1';
+        $this->downloadUrl         = $response['downloadUrl'];
         $this->recommendedPartSize = $response['recommendedPartSize'];
     }
 
@@ -489,7 +441,6 @@
 
         return null;
     }
-
 
     /**
      * Calculate hash and size of file/stream. If $offset and $partSize is given return
@@ -519,8 +470,8 @@
             }
         } else {
             $dataPart = $this->getPartOfFile($data, $offset, $partSize);
-            $hash = sha1($dataPart);
-            $size = mb_strlen($dataPart, '8bit');
+            $hash     = sha1($dataPart);
+            $size     = mb_strlen($dataPart, '8bit');
         }
 
         return array($hash, $size);
@@ -558,28 +509,28 @@
     protected function uploadStandardFile($options = array())
     {
         // Retrieve the URL that we should be uploading to.
-        $response = $this->client->request('POST', $this->apiUrl.'/b2_get_upload_url', [
-            'headers' => [
-                'Authorization' => $this->authToken
-            ],
-            'json' => [
-                'bucketId' => $options['BucketId']
-            ]
-        ]);
-
-        $uploadEndpoint = $response['uploadUrl'];
+        $response = $this->client->request('POST', $this->apiUrl . '/b2_get_upload_url', [
+            'headers' => [
+                'Authorization' => $this->authToken,
+            ],
+            'json'    => [
+                'bucketId' => $options['BucketId'],
+            ],
+        ]);
+
+        $uploadEndpoint  = $response['uploadUrl'];
         $uploadAuthToken = $response['authorizationToken'];
 
         $response = $this->client->request('POST', $uploadEndpoint, [
             'headers' => [
-                'Authorization' => $uploadAuthToken,
-                'Content-Type' => $options['FileContentType'],
-                'Content-Length' => $options['size'],
-                'X-Bz-File-Name' => $options['FileName'],
-                'X-Bz-Content-Sha1' => $options['hash'],
-                'X-Bz-Info-src_last_modified_millis' => $options['FileLastModified']
-            ],
-            'body' => $options['Body']
+                'Authorization'                      => $uploadAuthToken,
+                'Content-Type'                       => $options['FileContentType'],
+                'Content-Length'                     => $options['size'],
+                'X-Bz-File-Name'                     => $options['FileName'],
+                'X-Bz-Content-Sha1'                  => $options['hash'],
+                'X-Bz-Info-src_last_modified_millis' => $options['FileLastModified'],
+            ],
+            'body'    => $options['Body'],
         ]);
 
         return new File(
@@ -601,68 +552,68 @@
     protected function uploadLargeFile($options)
     {
         // Prepare for uploading the parts of a large file.
-        $response = $this->client->request('POST', $this->apiUrl.'/b2_start_large_file', [
-            'headers' => [
-                'Authorization' => $this->authToken
-            ],
-            'json' => [
-                'bucketId' => $options['BucketId'],
-                'fileName' => $options['FileName'],
+        $response = $this->client->request('POST', $this->apiUrl . '/b2_start_large_file', [
+            'headers' => [
+                'Authorization' => $this->authToken,
+            ],
+            'json'    => [
+                'bucketId'    => $options['BucketId'],
+                'fileName'    => $options['FileName'],
                 'contentType' => $options['FileContentType'],
                 /**
                 'fileInfo' => [
-                    'src_last_modified_millis' => $options['FileLastModified'],
-                    'large_file_sha1' => $options['hash']
+                'src_last_modified_millis' => $options['FileLastModified'],
+                'large_file_sha1' => $options['hash']
                 ]
                  **/
-            ]
+            ],
         ]);
         $fileId = $response['fileId'];
 
         $partsCount = ceil($options['size'] / $this->recommendedPartSize);
 
         $hashParts = [];
-        for($i = 1; $i <= $partsCount; $i++) {
-            $bytesSent = ($i-1)*$this->recommendedPartSize;
-            $bytesLeft = $options['size']-$bytesSent;
-            $partSize = ($bytesLeft > $this->recommendedPartSize) ? $this->recommendedPartSize : $bytesLeft;
+        for ($i = 1; $i <= $partsCount; $i++) {
+            $bytesSent = ($i - 1) * $this->recommendedPartSize;
+            $bytesLeft = $options['size'] - $bytesSent;
+            $partSize  = ($bytesLeft > $this->recommendedPartSize) ? $this->recommendedPartSize : $bytesLeft;
 
             // Retrieve the URL that we should be uploading to.
             $response = $this->client->request('POST', $this->apiUrl . '/b2_get_upload_part_url', [
                 'headers' => [
-                    'Authorization' => $this->authToken
+                    'Authorization' => $this->authToken,
                 ],
-                'json' => [
+                'json'    => [
                     'fileId' => $fileId,
-                ]
+                ],
             ]);
 
-            $uploadEndpoint = $response['uploadUrl'];
+            $uploadEndpoint  = $response['uploadUrl'];
             $uploadAuthToken = $response['authorizationToken'];
 
-            list ($hash, $size) = $this->getFileHashAndSize($options['Body'], $bytesSent, $partSize);
-            $hashParts[] = $hash;
+            list($hash, $size) = $this->getFileHashAndSize($options['Body'], $bytesSent, $partSize);
+            $hashParts[]       = $hash;
 
             $response = $this->client->request('POST', $uploadEndpoint, [
                 'headers' => [
-                    'Authorization' => $uploadAuthToken,
-                    'X-Bz-Part-Number' => $i,
-                    'Content-Length' => $size,
+                    'Authorization'     => $uploadAuthToken,
+                    'X-Bz-Part-Number'  => $i,
+                    'Content-Length'    => $size,
                     'X-Bz-Content-Sha1' => $hash,
                 ],
-                'body' => $this->getPartOfFile($options['Body'], $bytesSent, $partSize)
+                'body'    => $this->getPartOfFile($options['Body'], $bytesSent, $partSize),
             ]);
         }
 
         // Finish upload of large file
-        $response = $this->client->request('POST', $this->apiUrl.'/b2_finish_large_file', [
-            'headers' => [
-                'Authorization' => $this->authToken
-            ],
-            'json' => [
-                'fileId' => $fileId,
-                'partSha1Array' => $hashParts
-            ]
+        $response = $this->client->request('POST', $this->apiUrl . '/b2_finish_large_file', [
+            'headers' => [
+                'Authorization' => $this->authToken,
+            ],
+            'json'    => [
+                'fileId'        => $fileId,
+                'partSha1Array' => $hashParts,
+            ],
         ]);
         return new File(
             $response['fileId'],
